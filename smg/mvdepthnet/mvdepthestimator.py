from __future__ import annotations

import cv2
import numpy as np
import torch
import torch.backends.cudnn as cudnn

from typing import List, Optional

from smg.external.mvdepthnet.depthNet_model import depthNet


class MVDepthEstimator:
    """An MVDepthNet depth estimator."""

    # NESTED TYPES

    class CostVolumeAggregator:
        """Used to aggregate multiple cost volumes so that they can be averaged."""

        # CONSTRUCTOR

        def __init__(self):
            """Construct a cost volume aggregator."""
            self.__cost_volume: Optional[torch.Tensor] = None
            self.__count: int = 0

        # PUBLIC METHODS

        def add_cost_volume(self, cost_volume: torch.Tensor) -> MVDepthEstimator.CostVolumeAggregator:
            """
            Add a cost volume to the aggregator.

            :param cost_volume: The cost volume.
            :return:            The aggregator (to allow chaining).
            """
            if self.__cost_volume is None:
                self.__cost_volume = cost_volume
            else:
                self.__cost_volume = torch.add(self.__cost_volume, cost_volume)

            self.__count += 1

            return self

        def get_average_cost_volume(self) -> torch.Tensor:
            """
            Get the average of all the cost volumes added to the aggregator.

            :return:    The average of all the cost volumes added to the aggregator.
            """
            return self.__cost_volume / self.__count

    # CONSTRUCTOR

    def __init__(self, model_path: str, intrinsics: np.ndarray):
        """
        Construct an MVDepthNet depth estimator.

        :param model_path:  The path to the MVDepthNet model.
        :param intrinsics:  The 3x3 camera intrinsics matrix.
        """
        self.__intrinsics: np.ndarray = intrinsics

        # Load the MVDepthNet model.
        self.__model: depthNet = depthNet()
        data: dict = torch.load(model_path)
        self.__model.load_state_dict(data["state_dict"])
        self.__model = self.__model.cuda()
        cudnn.benchmark = True
        self.__model.eval()

    # PUBLIC METHODS

    # noinspection PyPep8Naming
<<<<<<< HEAD
    def estimate_depth(self, left_image: np.ndarray, right_image: np.ndarray,
                       world_from_left: np.ndarray, world_from_right: np.ndarray) -> np.ndarray:
=======
    def estimate_depth(self, reference_image: np.ndarray, measurement_image: np.ndarray,
                       world_from_reference: np.ndarray, world_from_measurement: np.ndarray) -> np.ndarray:
        """
        Estimate a depth image corresponding to a reference image from two images and their poses.

        :param reference_image:         The reference image.
        :param measurement_image:       The measurement image.
        :param world_from_reference:    The camera pose corresponding to the reference image.
        :param world_from_measurement:  The camera pose corresponding to the measurement image.
        :return:                        The estimated depth image corresponding to the reference image.
        """
        cost_volume: torch.Tensor = self.make_cost_volume(
            reference_image, measurement_image, world_from_reference, world_from_measurement
        )
        return self.estimate_depth_from_cost_volume(reference_image, cost_volume)

    def estimate_depth_from_cost_volume(self, reference_image: np.ndarray, cost_volume: torch.Tensor) -> np.ndarray:
        """
        Estimate a depth image corresponding to a reference image from the image itself and a cost volume.

        :param reference_image: The reference image.
        :param cost_volume:     The cost volume.
        :return:                The estimated depth image corresponding to the reference image.
        """
        # Record the original reference image size.
        height, width = reference_image.shape[:2]

        # Resize the reference image to 320x256.
        reference_image = cv2.resize(reference_image, (320, 256))

        # Run the model.
        outputs: List[torch.Tensor] = self.__model.predictDepths(
            MVDepthEstimator.__image_to_cuda_tensor(reference_image), cost_volume
        )

        # Get the predicted inverse depth image.
        inv_depth_image: np.ndarray = np.squeeze(outputs[0].cpu().data.numpy())

        # Invert it, resize it to the original image size, and return it.
        depth_image: np.ndarray = 1.0 / inv_depth_image
        depth_image = cv2.resize(depth_image, (width, height), interpolation=cv2.INTER_NEAREST)
        return depth_image

    # noinspection PyPep8Naming
    def make_cost_volume(self, left_image: np.ndarray, right_image: np.ndarray,
                         world_from_left: np.ndarray, world_from_right: np.ndarray) -> torch.Tensor:
>>>>>>> 87d2b45d
        """
        Make a cost volume that can later be used by MVDepthNet to estimate a depth image for the reference image.

        .. note::
            The parameter naming scheme here (i.e. left/right) is for consistency with the MVDepthNet code,
            but the comments are intended to make things a bit clearer.

<<<<<<< HEAD
        :param left_image:          The left input image.
        :param right_image:         The right input image.
        :param world_from_left:     The camera pose corresponding to the left input image.
        :param world_from_right:    The camera pose corresponding to the right input image.
        :return:                    The estimated depth image corresponding to the left input image.
=======
        :param left_image:          The reference image.
        :param right_image:         The measurement image.
        :param world_from_left:     The camera pose corresponding to the reference image.
        :param world_from_right:    The camera pose corresponding to the measurement image.
        :return:                    The estimated depth image corresponding to the reference image.
>>>>>>> 87d2b45d
        """
        # Note: Borrowed (with mild adaptations) from example2.py in the MVDepthNet code.

        # Scale the camera intrinsics prior to resizing the input images to 320x256.
        K: np.ndarray = self.__intrinsics.copy()
        K[0, :] *= 320.0 / left_image.shape[1]
        K[1, :] *= 256.0 / left_image.shape[0]

        # Resize the input images to 320x256.
        left_image = cv2.resize(left_image, (320, 256))
        right_image = cv2.resize(right_image, (320, 256))

        # For warping the image to construct the cost volume.
        pixel_coordinate = np.indices([320, 256]).astype(np.float32)
        pixel_coordinate = np.concatenate((pixel_coordinate, np.ones([1, 320, 256])), axis=0)
        pixel_coordinate = np.reshape(pixel_coordinate, [3, -1])

<<<<<<< HEAD
        # Prepare the matrices that need to be passed to the model.
        left2right: np.ndarray = np.linalg.inv(world_from_right) @ world_from_left
=======
        # Prepare the matrices that are needed for calculating the cost volume.
        left2right: np.ndarray = np.dot(np.linalg.inv(world_from_right), world_from_left)
>>>>>>> 87d2b45d
        left_in_right_T = left2right[0:3, 3]
        left_in_right_R = left2right[0:3, 0:3]
        K_inv = np.linalg.inv(K)
        KRK_i = K.dot(left_in_right_R.dot(K_inv))
        KRKiUV = KRK_i.dot(pixel_coordinate)
        KT = K.dot(left_in_right_T)
        KT = np.expand_dims(KT, -1)
        KT = np.expand_dims(KT, 0)
        KT = KT.astype(np.float32)
        KRKiUV = KRKiUV.astype(np.float32)
        KRKiUV = np.expand_dims(KRKiUV, 0)
        KRKiUV_cuda_T = torch.Tensor(KRKiUV).cuda()
        KT_cuda_T = torch.Tensor(KT).cuda()

        # Calculate the cost volume.
        return self.__model.getVolume(
            MVDepthEstimator.__image_to_cuda_tensor(left_image),
            MVDepthEstimator.__image_to_cuda_tensor(right_image),
            KRKiUV_cuda_T, KT_cuda_T
        )

    # PRIVATE STATIC METHODS

    @staticmethod
    def __image_to_cuda_tensor(image: np.ndarray) -> torch.Tensor:
        """
        Convert an image to a CUDA tensor so that it can be used by MVDepthNet, normalising it in the process.

        :param image:   The image to convert.
        :return:        The CUDA tensor.
        """
        # Reshape the 256x320x3 image to 3x256x320.
        torch_image: np.ndarray = np.moveaxis(image, -1, 0)

        # Reshape the 3x256x320 image to 1x3x256x320.
        torch_image = np.expand_dims(torch_image, 0)

        # Suitably normalise the image for MVDepthNet.
        torch_image = (torch_image - 81.0) / 35.0

        # Convert the image to a CUDA tensor and return it.
        return torch.Tensor(torch_image).cuda()<|MERGE_RESOLUTION|>--- conflicted
+++ resolved
@@ -73,10 +73,6 @@
     # PUBLIC METHODS
 
     # noinspection PyPep8Naming
-<<<<<<< HEAD
-    def estimate_depth(self, left_image: np.ndarray, right_image: np.ndarray,
-                       world_from_left: np.ndarray, world_from_right: np.ndarray) -> np.ndarray:
-=======
     def estimate_depth(self, reference_image: np.ndarray, measurement_image: np.ndarray,
                        world_from_reference: np.ndarray, world_from_measurement: np.ndarray) -> np.ndarray:
         """
@@ -123,7 +119,6 @@
     # noinspection PyPep8Naming
     def make_cost_volume(self, left_image: np.ndarray, right_image: np.ndarray,
                          world_from_left: np.ndarray, world_from_right: np.ndarray) -> torch.Tensor:
->>>>>>> 87d2b45d
         """
         Make a cost volume that can later be used by MVDepthNet to estimate a depth image for the reference image.
 
@@ -131,19 +126,11 @@
             The parameter naming scheme here (i.e. left/right) is for consistency with the MVDepthNet code,
             but the comments are intended to make things a bit clearer.
 
-<<<<<<< HEAD
-        :param left_image:          The left input image.
-        :param right_image:         The right input image.
-        :param world_from_left:     The camera pose corresponding to the left input image.
-        :param world_from_right:    The camera pose corresponding to the right input image.
-        :return:                    The estimated depth image corresponding to the left input image.
-=======
         :param left_image:          The reference image.
         :param right_image:         The measurement image.
         :param world_from_left:     The camera pose corresponding to the reference image.
         :param world_from_right:    The camera pose corresponding to the measurement image.
         :return:                    The estimated depth image corresponding to the reference image.
->>>>>>> 87d2b45d
         """
         # Note: Borrowed (with mild adaptations) from example2.py in the MVDepthNet code.
 
@@ -161,13 +148,8 @@
         pixel_coordinate = np.concatenate((pixel_coordinate, np.ones([1, 320, 256])), axis=0)
         pixel_coordinate = np.reshape(pixel_coordinate, [3, -1])
 
-<<<<<<< HEAD
-        # Prepare the matrices that need to be passed to the model.
+        # Prepare the matrices that are needed for calculating the cost volume.
         left2right: np.ndarray = np.linalg.inv(world_from_right) @ world_from_left
-=======
-        # Prepare the matrices that are needed for calculating the cost volume.
-        left2right: np.ndarray = np.dot(np.linalg.inv(world_from_right), world_from_left)
->>>>>>> 87d2b45d
         left_in_right_T = left2right[0:3, 3]
         left_in_right_R = left2right[0:3, 0:3]
         K_inv = np.linalg.inv(K)
